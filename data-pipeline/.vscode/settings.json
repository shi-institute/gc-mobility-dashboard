--- conflicted
+++ resolved
@@ -12,11 +12,8 @@
     "**/__pycache__/": true,
     "**/.mypy_cache/": true
   },
-<<<<<<< HEAD
   "python.analysis.typeCheckingMode": "standard",
-=======
   "autopep8.args": [
     "--max-line-length=99"
   ],
->>>>>>> ff679631
 }