import Color from '@arcgis/core/Color';
import VectorTileLayer from '@arcgis/core/layers/VectorTileLayer.js';
import { CustomContent, FieldsContent } from '@arcgis/core/popup/content';
import PopupTemplate from '@arcgis/core/PopupTemplate.js';
import { SimpleRenderer } from '@arcgis/core/renderers';
import SizeVariable from '@arcgis/core/renderers/visualVariables/SizeVariable';
import { SimpleFillSymbol, SimpleLineSymbol, SimpleMarkerSymbol } from '@arcgis/core/symbols';
import styled from '@emotion/styled';
import { useEffect, useMemo } from 'react';
import { useAppData } from '.';
import { Section, Statistic } from '../components';
import { GeoJSONLayerInit } from '../components/common/Map/types';
import { createPopupRoot, mapUtils, notEmpty, requireKey } from '../utils';
import { createBusStopRenderer, createInterestAreaRenderer } from '../utils/renderers';

type AppData = ReturnType<typeof useAppData>['data'];
type AppFutureRoutesData = NonNullable<
  ReturnType<typeof useAppData>['scenarios']['data']
>['futureRoutes'];

interface MapDataOptions {
  zoomTo: 'areas';
}

export function useMapData(data: AppData, view?: __esri.MapView | null, options?: MapDataOptions) {
  const networkSegments = useMemo(() => {
    const validSegmentsStylesByAreaAndSeason = (data || [])
      .filter(notEmpty)
      .filter(requireKey('network_segments_style'));

    interface InterpolateInput {
      minbound: number;
      maxbound: number;
      minboundvalue: number;
      maxboundvalue: number;
    }

    function interpolate(input: InterpolateInput) {
      return [
        'interpolate',
        ['linear'],
        ['zoom'],
        input.minbound,
        input.minboundvalue,
        input.maxbound,
        input.maxboundvalue,
      ];
    }

    return validSegmentsStylesByAreaAndSeason.map((data) => {
      const modifiedStyle = {
        ...data.network_segments_style,
        layers: [
          {
            ...data.network_segments_style.layers[0],
            paint: {
              'line-color': 'rgb(0, 102, 255)',
              'line-width': [
                'case',
                ['<=', ['get', 'frequency_bucket'], 2],
                interpolate({ minbound: 9, minboundvalue: 0.1, maxbound: 15, maxboundvalue: 1 }),
                ['<=', ['get', 'frequency_bucket'], 4],
                interpolate({ minbound: 9, minboundvalue: 1, maxbound: 15, maxboundvalue: 2 }),
                ['<=', ['get', 'frequency_bucket'], 6],
                interpolate({ minbound: 9, minboundvalue: 2, maxbound: 15, maxboundvalue: 3 }),
                ['<=', ['get', 'frequency_bucket'], 8],
                interpolate({ minbound: 9, minboundvalue: 3, maxbound: 15, maxboundvalue: 4 }),
                ['<=', ['get', 'frequency_bucket'], 10],
                interpolate({ minbound: 9, minboundvalue: 4, maxbound: 15, maxboundvalue: 5 }),
                0.1,
              ],
            } satisfies mapboxgl.LinePaint,
          },
        ],
      };

      return new VectorTileLayer({
        title: `Network Segments (${data.__area} ${data.__year} ${data.__quarter})`,
        id: `network-segments__${data.__area}_${data.__year}_${data.__quarter}`,
        style: modifiedStyle,
      });
    });
  }, [data]);

  const onMapReadyFunctions: ((map: __esri.Map, view: __esri.MapView) => void)[] = useMemo(
    () => [],
    []
  );

  const areaPolygons = useMemo(() => {
    const groupedByArea = Object.groupBy(data || [], (resolved) => resolved.__area);

    const uniqueAreaPolygons = Object.entries(groupedByArea).flatMap(
      ([areaName, areaSeasonSeries]) => {
        return {
          areaName,
          polygon: areaSeasonSeries
            ?.filter(notEmpty)
            ?.map(({ polygon }) => polygon)
            .filter(notEmpty)
            .slice(0, 1)?.[0],
        };
      }
    );

    return uniqueAreaPolygons
      .map(({ areaName, polygon }) => {
        if (!polygon) {
          return null;
        }

        return {
          title: `${areaName} Boundary`,
          id: `area-polygon__${areaName}`,
          data: polygon,
          renderer: createInterestAreaRenderer(),
        } satisfies GeoJSONLayerInit;
      })
      .filter(notEmpty);
  }, [data]);

  useEffect(() => {
    if (!view || options?.zoomTo !== 'areas') {
      return;
    }

    view.when(async () => {
      if (areaPolygons.length > 0) {
        const layersToFocusIds = areaPolygons.map((layer) => layer.id);
        mapUtils.zoomToLayers(view, layersToFocusIds);
      }
    });
  }, [view, options, areaPolygons]);

  function calculateRidership(allAreas = false) {
    const filteredData = (data || [])
      .map(({ ridership, __year, __quarter }) => ({ ridership, __year, __quarter }))
      .reduce((acc, curr) => {
        const currentYear = curr.__year;
        const currentQuarter = curr.__quarter;
        const ridershipData =
          curr.ridership?.[allAreas ? 'all' : 'area'].map((r) => {
            return {
              ...r,
              __year: currentYear,
              __quarter: currentQuarter,
            };
          }) || [];

        return [...acc, ...ridershipData];
      }, [] as (NonNullable<NonNullable<AppData>[0]['ridership']>['area'][0] & { __year: number; __quarter: 'Q2' | 'Q4' })[])
      .map((ridershipData) => {
        const season = `${ridershipData.__quarter}:${ridershipData.__year}`;
        return { season, ...ridershipData };
      });

    const groupedByStop = Object.groupBy(filteredData, (r) => r.stop_point);

    const groupedByStopAndSeason = Object.fromEntries(
      Object.entries(groupedByStop).map(([stopPoint, ridershipData]) => {
        const ridershipBySeason = Object.groupBy(ridershipData || [], (r) => r.season);
        return [stopPoint, ridershipBySeason] as const;
      })
    );

    return groupedByStopAndSeason;
  }

  // @ts-expect-error - this is currently unused but will be used in the future
  const selectedAreasAndSeasonsRidership = useMemo(() => calculateRidership(), [data]);
  const allAreasAndSelectedSeasonsRidership = useMemo(() => calculateRidership(true), [data]);

  const routes = useMemo(() => {
    return (
      (data || [])
        .filter(notEmpty)
        .filter(requireKey('routes'))
        // only keep the first occurrence because it would be confusing to show routes on top of each other over time
        .slice(0, 1)
        .map(({ routes, __quarter, __year }) => {
          return {
            title: `Routes (${__year} ${__quarter})`,
            id: `routes__${__year}_${__quarter}`,
            data: routes,
            renderer: new SimpleRenderer({
              symbol: new SimpleLineSymbol({
                color: new Color([220, 119, 24, 1]),
                width: 2,
                style: 'solid',
              }),
            }),
            objectIdField: 'ID',
            popupEnabled: true,
            popupTemplate: new PopupTemplate({
              title: `{Name} (${__year} ${__quarter})`,
              content: [
                new CustomContent({
                  outFields: [''],
                  creator: (_event) => {
                    return createPopupRoot(document.createElement('div')).render(
                      <Credits>
                        <p>
                          Route geometry provided by Greenlink and{' '}
                          <a
                            href="https://www.transit.land/terms"
                            target="_blank"
                            referrerPolicy="no-referrer"
                          >
                            Transitland
                          </a>
                          .
                        </p>
                      </Credits>
                    );
                  },
                }),
              ],
            }),
          } satisfies GeoJSONLayerInit;
        })[0]
    );
  }, [data]);

  const stops = useMemo(() => {
    return (
      (data || [])
        .filter(notEmpty)
        .filter(requireKey('stops'))
        // only keep the first occurrence
        .slice(0, 1)
        .map(({ __quarter, __year, stops }) => {
          return {
            title: `Stops (${__year} ${__quarter})`,
            id: `stops__${__year}_${__quarter}`,
            data: stops,
            renderer: createBusStopRenderer(),
            objectIdField: 'ID',
            minScale: 240000, // do not show bus stops at scales larger than 1:240,000
            popupEnabled: true,
            popupTemplate: new PopupTemplate({
              title: `{Name} (${__year} ${__quarter})`,
              content: [
                new CustomContent({
                  outFields: ['*'],
                  creator: (event) => {
                    const stopRidership = Object.entries(
                      allAreasAndSelectedSeasonsRidership[event?.graphic.attributes.ID] || {}
                    ).map(([season, ridership]) => {
                      const earliestPeriod = ridership?.sort((a, b) =>
                        new Date(a.period) > new Date(b.period) ? 1 : -1
                      )[0]?.period;
                      const latestPeriod = ridership?.sort((a, b) =>
                        new Date(a.period) < new Date(b.period) ? 1 : -1
                      )[0]?.period;

                      const earliestDate = earliestPeriod
                        ? new Intl.DateTimeFormat('en-US').format(new Date(earliestPeriod))
                        : 'N/A';
                      const latestDate = latestPeriod
                        ? new Intl.DateTimeFormat('en-US').format(new Date(latestPeriod))
                        : 'N/A';

                      return [
                        season,
                        earliestDate,
                        latestDate,
                        {
                          alightings:
                            ridership?.reduce((acc, r) => acc + (r.alighting || 0), 0) || 0,
                          boardings: ridership?.reduce((acc, r) => acc + (r.boarding || 0), 0) || 0,
                        },
                      ] as const;
                    });

                    return createPopupRoot(document.createElement('div')).render(
                      <div>
                        {stopRidership.length === 0 ? (
                          <div>No ridership data available</div>
                        ) : (
                          stopRidership.map(([season, start, end, stats]) => {
                            return (
                              <>
                                <Section
                                  title={`Weekday Ridership (${start} - ${end})`}
                                  containerNameOverride="popup-section"
                                  key={season}
                                >
                                  <Statistic.Number
                                    wrap
                                    label="Boardings"
                                    data={[
                                      {
                                        label: season,
                                        value: stats.boardings,
                                      },
                                    ]}
                                  />
                                  <Statistic.Number
                                    wrap
                                    label="Alightings"
                                    data={[
                                      {
                                        label: season,
                                        value: stats.alightings,
                                      },
                                    ]}
                                  />
                                </Section>
                                <Credits>
                                  <hr />
                                  <p>Ridership data provided by Greenlink.</p>
                                  <p>
                                    Route geometry from Greenlink and{' '}
                                    <a
                                      href="https://www.transit.land/terms"
                                      target="_blank"
                                      referrerPolicy="no-referrer"
                                    >
                                      Transitland
                                    </a>
                                    .
                                  </p>
                                </Credits>
                              </>
                            );
                          })
                        )}
                      </div>
                    );
                  },
                }),
              ],
            }),
          } satisfies GeoJSONLayerInit;
        })[0]
    );
  }, [data, allAreasAndSelectedSeasonsRidership]);

  const walkServiceAreas = useMemo(() => {
    return (
      (data || [])
        .filter(notEmpty)
        .filter(requireKey('walk_service_area'))
        // only keep the first occurrence because it would be confusing to show
        // the service areas top of each other for each selected season
        .slice(0, 1)
        .map(({ walk_service_area, __quarter, __year }) => {
          return {
            title: `0.5-Mile Walking Radius from Stops (${__year} ${__quarter})`,
            id: `walk-service-area__${__year}_${__quarter}`,
            data: walk_service_area,
            renderer: serviceAreaRenderer,
            visible: false,
            popupEnabled: true,
            popupTemplate: new PopupTemplate({
              title: `Walk Service Area (${__year} ${__quarter})`,
              content: [
                new CustomContent({
                  outFields: ['*'],
                  creator: (_event) => {
                    return createPopupRoot(document.createElement('div')).render(
                      <>
                        <p>
                          Walk service areas show the areas that can access a bus stop with less
                          than 0.5 miles of walking. Service areas take into account roads,
                          sidewalks, and barriers.
                        </p>
                        <Credits>
                          <p>
                            Calculated from route geometry provided by Greenlink and{' '}
                            <a
                              href="https://www.transit.land/terms"
                              target="_blank"
                              referrerPolicy="no-referrer"
                            >
                              Transitland
                            </a>{' '}
                            and routing services provided by ESRI.
                          </p>
                        </Credits>
                      </>
                    );
                  },
                }),
              ],
            }),
          } satisfies GeoJSONLayerInit;
        })[0]
    );
  }, [data]);

  const cyclingServiceAreas = useMemo(() => {
    return (
      (data || [])
        .filter(notEmpty)
        .filter(requireKey('bike_service_area'))
        // only keep the first occurrence because it would be confusing to show
        // the service areas top of each other for each selected season
        .slice(0, 1)
        .map(({ bike_service_area, __quarter, __year }) => {
          return {
            title: `15-Minute Cycling Radius from Stops (at 15 mph) (${__year} ${__quarter})`,
            id: `bike-service-area__${__year}_${__quarter}`,
            data: bike_service_area,
            renderer: serviceAreaRenderer,
            visible: false,
            popupEnabled: true,
            popupTemplate: new PopupTemplate({
              title: `Cycling Service Area (${__year} ${__quarter})`,
              content: [
                new CustomContent({
                  outFields: ['*'],
                  creator: (_event) => {
                    return createPopupRoot(document.createElement('div')).render(
                      <>
                        <p>
                          Cycling service areas show the areas that can access a bus stop with less
                          than 15 minutes of cycling at an average speed of 15 miles per hour.
                          Service areas take into account roads, sidewalks, and barriers.
                        </p>
                        <Credits>
                          <p>
                            Calculated from route geometry provided by Greenlink and{' '}
                            <a
                              href="https://www.transit.land/terms"
                              target="_blank"
                              referrerPolicy="no-referrer"
                            >
                              Transitland
                            </a>{' '}
                            and routing services provided by ESRI. .
                          </p>
                        </Credits>
                      </>
                    );
                  },
                }),
              ],
            }),
          } satisfies GeoJSONLayerInit;
        })[0]
    );
  }, [data]);

  const paratransitServiceAreas = useMemo(() => {
    return (
      (data || [])
        .filter(requireKey('paratransit_service_area'))
        .filter(notEmpty)
        // only keep the first occurrence because it would be confusing to show
        // the buffers top of each other for each selected season
        .slice(0, 1)
        .map(({ paratransit_service_area, __quarter, __year }) => {
          return {
            title: `Paratransit Service Area (${__year} ${__quarter})`,
            id: `paratransit-service-area__${__year}_${__quarter}`,
            data: paratransit_service_area,
            renderer: serviceAreaRenderer,
            visible: false,
            popupEnabled: true,
            popupTemplate: new PopupTemplate({
              title: `Paratransit Service Area (${__year} ${__quarter})`,
              content: [
                new CustomContent({
                  outFields: ['*'],
                  creator: (_event) => {
                    return createPopupRoot(document.createElement('div')).render(
                      <>
                        <p>
                          Paratransit service areas show the areas that are served by{' '}
                          <a href="https://www.greenvillesc.gov/599/Paratransit-Information">
                            Greenlink's paratransit service
                          </a>
                          .
                        </p>
                        <Credits>
                          <p>
                            Calculated from route geometry provided by Greenlink and{' '}
                            <a
                              href="https://www.transit.land/terms"
                              target="_blank"
                              referrerPolicy="no-referrer"
                            >
                              Transitland
                            </a>
                            .
                          </p>
                        </Credits>
                      </>
                    );
                  },
                }),
              ],
            }),
          } satisfies GeoJSONLayerInit;
        })[0]
    );
  }, [data]);

  const groceryStores = useMemo(() => {
    return (
      (data || [])
        .filter(notEmpty)
        .filter(requireKey('grocery_store_locations'))
        // only keep the first occurrence because it would be confusing to show grocery stores on top of each other over time
        .slice(0, 1)
        .map(({ grocery_store_locations, __quarter, __year }) => {
          return {
            title: `Grocery Stores (${__year} ${__quarter})`,
            id: `grocery-stores__${__year}_${__quarter}`,
            data: grocery_store_locations,
            renderer: new SimpleRenderer({
              symbol: new SimpleMarkerSymbol({
                angle: 60,
                color: new Color([71, 245, 170, 1]),
                outline: new SimpleLineSymbol({
                  color: new Color([39, 98, 84, 1]),
                  style: 'solid',
                  width: 1,
                }),
                style: 'triangle',
              }),
              visualVariables: [
                new SizeVariable({
                  valueExpression: '$view.scale',
                  stops: [
                    { size: 2, value: 360000 },
                    { size: 4, value: 240000 },
                    { size: 12, value: 12000 },
                    { size: 20, value: 0 },
                  ],
                }),
              ],
            }),
            popupEnabled: true,
            popupTemplate: new PopupTemplate({
              title: `{Company Name} (${__year} ${__quarter})`,
              content: [
                new FieldsContent({
                  title: 'Grocery Store Details',
                  fieldInfos: [
                    {
                      fieldName: 'Company_Name',
                      label: 'Company Name',
                    },
                    {
                      fieldName: 'Address',
                      label: 'Address',
                    },
                    {
                      fieldName: 'City',
                      label: 'City',
                    },
                    {
                      fieldName: 'State',
                      label: 'State',
                    },
                    {
                      fieldName: 'ZIP',
                      label: 'Zip Code',
                    },
                    {
                      fieldName: 'Primary_NAICS_Description',
                      label: 'Primary NAICS Description',
                    },
                  ],
                }),
              ],
            }),
          } satisfies GeoJSONLayerInit;
        })[0]
    );
  }, [data]);
  const dentalCareFacilities = useMemo(() => {
    return (
      (data || [])
        .filter(notEmpty)
        .filter(requireKey('dental_locations'))
        // only keep the first occurrence because it would be confusing to show dental care facilities on top of each other over time
        .slice(0, 1)
        .map(({ dental_locations, __quarter, __year }) => {
          return {
            title: `Dental Care Locations (${__year} ${__quarter})`,
            id: `dental-locations${__year}_${__quarter}`,
            data: dental_locations,
            renderer: healthAndDentalRenderer,
            popupEnabled: true,
            popupTemplate: new PopupTemplate({
              title: `{Name} (${__year} ${__quarter})`,
              content: [
                new FieldsContent({
                  title: 'Healthcare Facility Details',
                  fieldInfos: popupFieldsFromObject(dental_locations.features[0]?.properties || {}),
                }),
              ],
            }),
          } satisfies GeoJSONLayerInit;
        })[0]
    );
  }, [data]);

  const eyeCareFacilities = useMemo(() => {
    return (
      (data || [])
        .filter(notEmpty)
        .filter(requireKey('eye_care_locations'))
        // only keep the first occurrence because it would be confusing to show eye care facilities on top of each other over time
        .slice(0, 1)
        .map(({ eye_care_locations, __quarter, __year }) => {
          return {
            title: `Eye Care Locations (${__year} ${__quarter})`,
            id: `eye-care-locations${__year}_${__quarter}`,
            data: eye_care_locations,
            renderer: healthAndDentalRenderer,
            popupEnabled: true,
            popupTemplate: new PopupTemplate({
              title: `{Name} (${__year} ${__quarter})`,
              content: [
                new FieldsContent({
                  title: 'Healthcare Facility Details',
                  fieldInfos: popupFieldsFromObject(
                    eye_care_locations.features[0]?.properties || {}
                  ),
                }),
              ],
            }),
          } satisfies GeoJSONLayerInit;
        })[0]
    );
  }, [data]);

  const familyMedicineFacilities = useMemo(() => {
    return (
      (data || [])
        .filter(notEmpty)
        .filter(requireKey('family_medicine_locations'))
        // only keep the first occurrence because it would be confusing to show family medicine facilities on top of each other over time
        .slice(0, 1)
        .map(({ family_medicine_locations, __quarter, __year }) => {
          return {
            title: `Family Medicine Locations (${__year} ${__quarter})`,
            id: `family-medicine-locations${__year}_${__quarter}`,
            data: family_medicine_locations,
            renderer: healthAndDentalRenderer,
            popupEnabled: true,
            popupTemplate: new PopupTemplate({
              title: `{Name} (${__year} ${__quarter})`,
              content: [
                new FieldsContent({
                  title: 'Healthcare Facility Details',
                  fieldInfos: popupFieldsFromObject(
                    family_medicine_locations.features[0]?.properties || {}
                  ),
                }),
              ],
            }),
          } satisfies GeoJSONLayerInit;
        })[0]
    );
  }, [data]);

  const freeClinicsFacilities = useMemo(() => {
    return (
      (data || [])
        .filter(notEmpty)
        .filter(requireKey('free_clinics_locations'))
        // only keep the first occurrence because it would be confusing to show free clinics on top of each other over time
        .slice(0, 1)
        .map(({ free_clinics_locations, __quarter, __year }) => {
          return {
            title: `Free Clinics Locations (${__year} ${__quarter})`,
            id: `free-clinics-locations${__year}_${__quarter}`,
            data: free_clinics_locations,
            renderer: healthAndDentalRenderer,
            popupEnabled: true,
            popupTemplate: new PopupTemplate({
              title: `{Name} (${__year} ${__quarter})`,
              content: [
                new FieldsContent({
                  title: 'Healthcare Facility Details',
                  fieldInfos: popupFieldsFromObject(
                    free_clinics_locations.features[0]?.properties || {}
                  ),
                }),
              ],
            }),
          } satisfies GeoJSONLayerInit;
        })[0]
    );
  }, [data]);

  const hospitalsFacilities = useMemo(() => {
    return (
      (data || [])
        .filter(notEmpty)
        .filter(requireKey('hospitals_locations'))
        // only keep the first occurrence because it would be confusing to show hospitals on top of each other over time
        .slice(0, 1)
        .map(({ hospitals_locations, __quarter, __year }) => {
          return {
            title: `Hospitals Locations (${__year} ${__quarter})`,
            id: `hospitals-locations${__year}_${__quarter}`,
            data: hospitals_locations,
            renderer: healthAndDentalRenderer,
            popupEnabled: true,
            popupTemplate: new PopupTemplate({
              title: `{Name} (${__year} ${__quarter})`,
              content: [
                new FieldsContent({
                  title: 'Healthcare Facility Details',
                  fieldInfos: popupFieldsFromObject(
                    hospitals_locations.features[0]?.properties || {}
                  ),
                }),
              ],
            }),
          } satisfies GeoJSONLayerInit;
        })[0]
    );
  }, [data]);

  const internalMedicineFacilities = useMemo(() => {
    return (
      (data || [])
        .filter(notEmpty)
        .filter(requireKey('internal_medicine_locations'))
        // only keep the first occurrence because it would be confusing to show internal medicine facilities on top of each other over time
        .slice(0, 1)
        .map(({ internal_medicine_locations, __quarter, __year }) => {
          return {
            title: `Internal Medicine Locations (${__year} ${__quarter})`,
            id: `internal-medicine-locations${__year}_${__quarter}`,
            data: internal_medicine_locations,
            renderer: healthAndDentalRenderer,
            popupEnabled: true,
            popupTemplate: new PopupTemplate({
              title: `{Name} (${__year} ${__quarter})`,
              content: [
                new FieldsContent({
                  title: 'Healthcare Facility Details',
                  fieldInfos: popupFieldsFromObject(
                    internal_medicine_locations.features[0]?.properties || {}
                  ),
                }),
              ],
            }),
          } satisfies GeoJSONLayerInit;
        })[0]
    );
  }, [data]);

  const urgentCareFacilities = useMemo(() => {
    return (
      (data || [])
        .filter(notEmpty)
        .filter(requireKey('urgent_care_locations'))
        // only keep the first occurrence because it would be confusing to show urgent care facilities on top of each other over time
        .slice(0, 1)
        .map(({ urgent_care_locations, __quarter, __year }) => {
          return {
            title: `Urgent Care Locations (${__year} ${__quarter})`,
            id: `urgent-care-locations${__year}_${__quarter}`,
            data: urgent_care_locations,
            renderer: healthAndDentalRenderer,
            popupEnabled: true,
            popupTemplate: new PopupTemplate({
              title: `{Name} (${__year} ${__quarter})`,
              content: [
                new FieldsContent({
                  title: 'Healthcare Facility Details',
                  fieldInfos: popupFieldsFromObject(
                    urgent_care_locations.features[0]?.properties || {}
                  ),
                }),
              ],
            }),
          } satisfies GeoJSONLayerInit;
        })[0]
    );
  }, [data]);

  const childCareCenters = useMemo(() => {
    return (
      (data || [])
        .filter(notEmpty)
        .filter(requireKey('child_care_locations'))
        // only keep the first occurrence because it would be confusing to show child care centers on top of each other over time
        .slice(0, 1)
        .map(({ child_care_locations, __quarter, __year }) => {
          return {
            title: `Child Care Centers (${__year} ${__quarter})`,
            id: `child-care-centers__${__year}_${__quarter}`,
            data: child_care_locations,
            renderer: new SimpleRenderer({
              symbol: new SimpleMarkerSymbol({
                angle: 0,
                color: new Color('rgba(123, 71, 245, 1)'),
                outline: new SimpleLineSymbol({
                  color: new Color('rgba(88, 0, 189, 1)'),
                  style: 'solid',
                  width: 1,
                }),
                size: 8,
                style: 'diamond',
              }),
              visualVariables: [
                new SizeVariable({
                  valueExpression: '$view.scale',
                  stops: [
                    { size: 2, value: 360000 },
                    { size: 4, value: 240000 },
                    { size: 12, value: 12000 },
                    { size: 20, value: 0 },
                  ],
                }),
              ],
            }),
            popupEnabled: true,
            popupTemplate: new PopupTemplate({
              title: `{Facility Type} (${__year} ${__quarter})`,
              content: [
                new CustomContent({
                  // Request all fields needed for display and the Google Maps link
                  outFields: ['Facility_Type', 'Capacity', 'Address', 'City', 'State', 'ZIP'],
                  creator: (event) => {
                    const properties = event?.graphic?.attributes;

                    if (!properties) {
                      return '<div>No detailed information available for this center.</div>';
                    }

                    const facilityType = properties['Facility_Type'];
                    const capacity = properties['Capacity'];
                    const address = properties['Address'];
                    const city = properties['City'];
                    const state = properties['State'];
                    const zip = properties['ZIP'];

                    // Construct the Google Maps URL
                    const googleMapsQuery = encodeURIComponent(
                      `${address}, ${city}, ${state} ${zip}`
                    );
                    const googleMapsUrl = `https://www.google.com/maps/search/?api=1&query=${googleMapsQuery}`;

                    return createPopupRoot(document.createElement('div')).render(
                      <div>
<<<<<<< HEAD
                        <p>
                          <strong>Facility Type:</strong> {facilityType || 'N/A'}
                        </p>
                        <p>
                          <strong>Capacity:</strong> {capacity || 'N/A'}
                        </p>
                        <p>
                          <strong style={{ display: 'inline-block', width: '120px' }}>Link:</strong>
                          <a href={googleMapsUrl} target="_blank" rel="noopener noreferrer">
                            View on Google Maps
                          </a>
                        </p>
=======
                        <div>
                          <span style={{ fontWeight: 600 }}>Facility Type:</span>{' '}
                          {facilityType || 'N/A'}
                        </div>
                        <div>
                          <span style={{ fontWeight: 600 }}>Capactity:</span> {capacity || 'N/A'}
                        </div>
                        <div style={{ marginTop: '0.5rem' }}>
                          <Link href={googleMapsUrl} target="_blank" rel="noopener noreferrer">
                            View on Google Maps
                          </Link>
                        </div>
>>>>>>> 6db55be6
                      </div>
                    );
                  },
                }),
              ],
            }),
          } satisfies GeoJSONLayerInit;
        })[0]
    );
  }, [data]);

  const commercialZones = useMemo(() => {
    return (
      (data || [])
        .filter(notEmpty)
        .filter(requireKey('commercial_zone_locations'))
        // only keep the first occurrence because it would be confusing to show commercial zones on top of each other over time
        .slice(0, 1)
        .map(({ commercial_zone_locations, __quarter, __year }) => {
          return {
            title: `Commercial Zones (${__year} ${__quarter})`,
            id: `commercial-zones__${__year}_${__quarter}`,
            data: commercial_zone_locations,
            renderer: new SimpleRenderer({
              symbol: new SimpleFillSymbol({
                color: [255, 0, 255, 0.18],
                outline: {
                  color: [0, 0, 0, 0],
                  width: 0,
                },
              }),
            }),
            popupEnabled: true,
            popupTemplate: new PopupTemplate({
              title: `{Name} (${__year} ${__quarter})`,
              content: [
                new FieldsContent({
                  title: 'Commercial Zone Details',
                  fieldInfos: Object.keys(
                    commercial_zone_locations.features[0]?.properties || {}
                  ).map((fieldName) => {
                    return {
                      fieldName,
                      label: fieldName.replace(/_/g, ' ').replace(/\b\w/g, (c) => c.toUpperCase()),
                    };
                  }),
                }),
              ],
            }),
          } satisfies GeoJSONLayerInit;
        })[0]
    );
  }, [data]);

  return {
    onMapReadyFunctions,
    networkSegments,
    areaPolygons,
    routes,
    stops,
    walkServiceAreas,
    cyclingServiceAreas,
    paratransitServiceAreas,
    groceryStores,
    dentalCareFacilities,
    eyeCareFacilities,
    familyMedicineFacilities,
    freeClinicsFacilities,
    hospitalsFacilities,
    internalMedicineFacilities,
    urgentCareFacilities,
    childCareCenters,
    commercialZones,
  };
}

interface FutureMapDataOptions {
  zoomTo: 'paratransit' | 'routes';
}

/**
 * Returns layers for an ArcGIS map that represent future routes, stops, and service areas.
 *
 * @param data Future routes data from the useAppData hook.
 * @param allowedRouteIds If porivded, only routes with these IDs will be included.
 *                        If not provided, all future routes will be included.
 * @returns
 */
export function useFutureMapData(
  data: AppFutureRoutesData,
  allowedRouteIds?: string[],
  view?: __esri.MapView | null,
  options?: FutureMapDataOptions
) {
  const filteredData = allowedRouteIds
    ? data.filter((d) => allowedRouteIds.includes(d.__routeId))
    : data;

  const futureRoutes = useMemo(() => {
    return filteredData
      .filter(notEmpty)
      .filter(requireKey('route'))
      .map(({ route, __routeId }) => {
        return {
          title: `Future Route (${__routeId})`,
          id: `future_route__${__routeId}`,
          data: route,
          renderer: new SimpleRenderer({
            symbol: new SimpleLineSymbol({
              color: 'rgba(89, 220, 24, 0.8)',
              width: 4,
              style: 'solid',
            }),
          }),
          popupEnabled: true,
          popupTemplate: new PopupTemplate({
            title: `${__routeId} (Future Route)`,
            content: [
              new CustomContent({
                outFields: ['*'],
                creator: (_event) => {
                  return createPopupRoot(document.createElement('div')).render(
                    <Credits>
                      <p>Geometry provided by Greenlink.</p>
                    </Credits>
                  );
                },
              }),
            ],
          }),
        } satisfies GeoJSONLayerInit;
      });
  }, [filteredData]);

  useEffect(() => {
    if (!view || options?.zoomTo !== 'routes') {
      return;
    }

    view.when(async () => {
      if (futureRoutes.length > 0) {
        const layersToFocusIds = futureRoutes.map((layer) => layer.id);
        mapUtils.zoomToLayers(view, layersToFocusIds);
      }
    });
  }, [view, options, futureRoutes]);

  const futureStops = useMemo(() => {
    return filteredData
      .filter(notEmpty)
      .filter(requireKey('stops'))
      .map(({ stops, __routeId }) => {
        return {
          title: `Stops (${__routeId})`,
          id: `stops__future__${__routeId}`,
          data: stops,
          renderer: createBusStopRenderer(new Color('rgba(35, 148, 0, 1)')),
          minScale: 240000, // do not show bus stops at scales larger than 1:240,000
          popupEnabled: true,
          popupTemplate: new PopupTemplate({
            title: `{stop_name} (Future Stop)`,
            content: [
              new CustomContent({
                outFields: ['*'],
                creator: (_event) => {
                  return createPopupRoot(document.createElement('div')).render(
                    <Credits>
                      <p>Points provided by Greenlink.</p>
                    </Credits>
                  );
                },
              }),
            ],
          }),
        } satisfies GeoJSONLayerInit;
      });
  }, [filteredData]);

  const futureWalkServiceAreas = useMemo(() => {
    return filteredData
      .filter(notEmpty)
      .filter(requireKey('walk_service_area'))
      .map(({ walk_service_area, __routeId }) => {
        return {
          title: `0.5-Mile Walking Radius from Stops (${__routeId})`,
          id: `walk-service-area__future__${__routeId}`,
          data: walk_service_area,
          renderer: futureServiceAreaRenderer,
          visible: false,
          popupEnabled: true,
          popupTemplate: new PopupTemplate({
            title: `Walk Service Area (${__routeId}) (Future Route)`,
            content: [
              new CustomContent({
                outFields: ['*'],
                creator: (_event) => {
                  return createPopupRoot(document.createElement('div')).render(
                    <>
                      <p>
                        Walk service areas show the areas that can access a bus stop with less than
                        0.5 miles of walking. Service areas take into account roads, sidewalks, and
                        barriers.
                      </p>
                      <Credits>
                        <p>
                          Calculated from route geometry provided by Greenlink and routing services
                          provided by ESRI.
                        </p>
                      </Credits>
                    </>
                  );
                },
              }),
            ],
          }),
        } satisfies GeoJSONLayerInit;
      });
  }, [filteredData]);

  const futureCyclingServiceAreas = useMemo(() => {
    return filteredData
      .filter(notEmpty)
      .filter(requireKey('bike_service_area'))
      .map(({ bike_service_area, __routeId }) => {
        return {
          title: `15-Minute Cycling Radius from Stops (at 15 mph) (${__routeId})`,
          id: `bike-service-area__future__${__routeId}`,
          data: bike_service_area,
          renderer: futureServiceAreaRenderer,
          visible: false,
          popupEnabled: true,
          popupTemplate: new PopupTemplate({
            title: `Cycling Service Area (${__routeId}) (Future Route)`,
            content: [
              new CustomContent({
                outFields: ['*'],
                creator: (_event) => {
                  return createPopupRoot(document.createElement('div')).render(
                    <>
                      <p>
                        Cycling service areas show the areas that can access a bus stop with less
                        than 15 minutes of cycling at an average speed of 15 miles per hour. Service
                        areas take into account roads, sidewalks, and barriers.
                      </p>
                      <Credits>
                        <p>
                          Calculated from route geometry provided by Greenlink and routing services
                          provided by ESRI.
                        </p>
                      </Credits>
                    </>
                  );
                },
              }),
            ],
          }),
        } satisfies GeoJSONLayerInit;
      });
  }, [filteredData]);

  const futureParatransitServiceAreas = useMemo(() => {
    return filteredData
      .filter(requireKey('paratransit_service_area'))
      .filter(notEmpty)
      .map(({ paratransit_service_area, __routeId }) => {
        return {
          title: `Paratransit Service Area (${__routeId})`,
          id: `paratransit-service-area__future__${__routeId}`,
          data: paratransit_service_area,
          renderer: futureServiceAreaRenderer,
          visible: false,
          popupEnabled: true,
          popupTemplate: new PopupTemplate({
            title: `Paratransit Service Area (${__routeId}) (Future Route)`,
            content: [
              new CustomContent({
                outFields: ['*'],
                creator: (_event) => {
                  return createPopupRoot(document.createElement('div')).render(
                    <>
                      <p>
                        Paratransit service areas show the areas that are served by{' '}
                        <a href="https://www.greenvillesc.gov/599/Paratransit-Information">
                          Greenlink's paratransit service
                        </a>
                        .
                      </p>
                      <Credits>
                        <p>
                          Calculated from route geometry provided by Greenlink and routing services
                          provided by ESRI.
                        </p>
                      </Credits>
                    </>
                  );
                },
              }),
            ],
          }),
        } satisfies GeoJSONLayerInit;
      });
  }, [filteredData]);

  useEffect(() => {
    if (!view || options?.zoomTo !== 'paratransit') {
      return;
    }

    view.when(async () => {
      if (futureParatransitServiceAreas.length > 0) {
        const layersToFocusIds = futureParatransitServiceAreas.map((layer) => layer.id);
        mapUtils.zoomToLayers(view, layersToFocusIds);
      }
    });
  }, [view, options, futureParatransitServiceAreas]);

  return {
    futureRoutes,
    futureStops,
    futureWalkServiceAreas,
    futureCyclingServiceAreas,
    futureParatransitServiceAreas,
  };
}

const serviceAreaRenderer = new SimpleRenderer({
  symbol: new SimpleFillSymbol({
    color: new Color('rgba(255, 255, 255, 0.32)'),
    outline: {
      color: [0, 0, 0, 0.36],
      width: 1,
    },
  }),
});

const futureServiceAreaRenderer = new SimpleRenderer({
  symbol: new SimpleFillSymbol({
    color: new Color('rgba(128, 255, 135, 0.24)'),
    outline: {
      color: [0, 0, 0, 0.36],
      width: 1,
    },
  }),
});

const healthAndDentalRenderer = new SimpleRenderer({
  symbol: new SimpleMarkerSymbol({
    color: new Color('rgba(245, 226, 8, 1)'),
    outline: new SimpleLineSymbol({
      color: new Color('rgba(83, 78, 16, 1)'),
      style: 'solid',
      width: 1,
    }),
    style: 'circle',
  }),
  visualVariables: [
    new SizeVariable({
      valueExpression: '$view.scale',
      stops: [
        { size: 2, value: 360000 },
        { size: 4, value: 240000 },
        { size: 12, value: 12000 },
        { size: 20, value: 0 },
      ],
    }),
  ],
});

function popupFieldsFromObject(obj: Record<string, any>) {
  return Object.keys(obj).map((fieldName) => {
    return {
      fieldName,
      label: fieldName.replace(/_/g, ' ').replace(/\b\w/g, (c) => c.toUpperCase()),
    };
  });
}

const Credits = styled.aside`
  font-size: 0.825rem;
  font-style: italic;
  padding: 0.25rem 0;

  p {
    margin: 0.25rem 0;
  }

  hr {
    margin: 0.5rem 0;
    border-color: lightgray;
    border-width: 0px;
    border-top-width: 1px;
    border-style: solid;
  }

  hr + p {
    margin-top: 0;
  }
`;

const Link = styled.a`
  appearance: none;
  border: none;
  background-color: transparent;
  margin: 0;
  padding: 0;
  cursor: pointer;
  font-family: inherit;
  font-size: inherit;

  color: var(--color-primary);
  box-shadow: 0 1px 0 0 var(--color-primary);
  transition: background-color 0.2s, box-shadow 0.1s, color 0.2s;
  text-decoration: none;

  &:hover {
    box-shadow: 0 2px 0 0 var(--color-primary);
    background-color: hsla(var(--color-primary--parts), 0.1);
    color: var(--text-primary);
  }

  &:active {
    background-color: hsla(var(--color-primary--parts), 0.16);
  }
`;<|MERGE_RESOLUTION|>--- conflicted
+++ resolved
@@ -844,33 +844,16 @@
 
                     return createPopupRoot(document.createElement('div')).render(
                       <div>
-<<<<<<< HEAD
-                        <p>
-                          <strong>Facility Type:</strong> {facilityType || 'N/A'}
-                        </p>
-                        <p>
-                          <strong>Capacity:</strong> {capacity || 'N/A'}
-                        </p>
-                        <p>
-                          <strong style={{ display: 'inline-block', width: '120px' }}>Link:</strong>
-                          <a href={googleMapsUrl} target="_blank" rel="noopener noreferrer">
-                            View on Google Maps
-                          </a>
-                        </p>
-=======
-                        <div>
-                          <span style={{ fontWeight: 600 }}>Facility Type:</span>{' '}
-                          {facilityType || 'N/A'}
-                        </div>
-                        <div>
-                          <span style={{ fontWeight: 600 }}>Capactity:</span> {capacity || 'N/A'}
-                        </div>
-                        <div style={{ marginTop: '0.5rem' }}>
-                          <Link href={googleMapsUrl} target="_blank" rel="noopener noreferrer">
-                            View on Google Maps
-                          </Link>
-                        </div>
->>>>>>> 6db55be6
+                        <span style={{ fontWeight: 600 }}>Facility Type:</span>{' '}
+                        {facilityType || 'N/A'}
+                      </div>
+                      <div>
+                        <span style={{ fontWeight: 600 }}>Capactity:</span> {capacity || 'N/A'}
+                      </div>
+                      <div style={{ marginTop: '0.5rem' }}>
+                        <Link href={googleMapsUrl} target="_blank" rel="noopener noreferrer">
+                          View on Google Maps
+                        </Link>
                       </div>
                     );
                   },
