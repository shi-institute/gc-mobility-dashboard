--- conflicted
+++ resolved
@@ -1,11 +1,10 @@
 export { Button } from './Button/Button';
 export { IconButton } from './IconButton/IconButton';
-<<<<<<< HEAD
 export { NavBarItem } from './NavBarItem/NavBarItem';
 export { NavBar, NavWrapper } from './NavBarItem/NavWrapper';
-=======
+
 export { Section } from './Section/Section';
 export { SectionEntry } from './Section/SectionEntry';
->>>>>>> c1d6849a
+
 export { Tab } from './Tabs/Tab';
 export { Tabs } from './Tabs/Tabs';