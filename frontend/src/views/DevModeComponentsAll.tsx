--- conflicted
+++ resolved
@@ -1,8 +1,4 @@
-<<<<<<< HEAD
-import { CoreFrame, IconButton, Tab, Tabs } from '../components';
-=======
-import { Button, IconButton, Section, SectionEntry, Tab, Tabs } from '../components';
->>>>>>> 48835871
+import { Button, CoreFrame, IconButton, Section, SectionEntry, Tab, Tabs } from '../components';
 
 export function DevModeComponentsAll() {
   return (
@@ -161,7 +157,6 @@
         </IconButton>
       </div>
 
-<<<<<<< HEAD
       <h2>CoreFrame</h2>
       <div style={{ padding: 20 }}>
         <CoreFrame
@@ -197,7 +192,8 @@
           ]}
           sidebar={<div style={{ height: '100%' }}>Sidebar</div>}
         />
-=======
+      </div>
+
       <h2>Section</h2>
       <div style={{ display: 'flex', flexDirection: 'row', gap: '1rem' }}>
         <Section title="Section Title">
@@ -249,7 +245,6 @@
             <div>Card 7</div>
           </SectionEntry>
         </Section>
->>>>>>> 48835871
       </div>
     </div>
   );
